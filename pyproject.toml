--- conflicted
+++ resolved
@@ -31,14 +31,8 @@
 rich = "^13.9.4"
 tqdm = "^4.67.0"
 requests = "^2.32.3"
-<<<<<<< HEAD
-mkdocs-material = "^9.5.44"
-mkdocs-git-revision-date-localized-plugin = "^1.3.0"
-mkdocs-minify-plugin = "^0.8.0"
-=======
 textual = "^0.85.2"
 aiofiles = "^24.1.0"
->>>>>>> ecf4cbeb
 
 
 [tool.poetry.group.dev.dependencies]
